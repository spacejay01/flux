--- conflicted
+++ resolved
@@ -3,10 +3,6 @@
 import (
 	"context"
 	"fmt"
-<<<<<<< HEAD
-	"io"
-=======
->>>>>>> 5dfc7e10
 	"io/ioutil"
 	"net/http"
 	"net/url"
@@ -25,19 +21,7 @@
 // http get mirrors the http post originally completed for alerts & notifications
 var get = values.NewFunction(
 	"get",
-<<<<<<< HEAD
 	runtime.MustLookupBuiltinType("experimental/http", "get"),
-=======
-	semantic.NewFunctionPolyType(semantic.FunctionPolySignature{
-		Parameters: map[string]semantic.PolyType{
-			"url":     semantic.String,
-			"headers": semantic.Tvar(1),
-			"timeout": semantic.Duration,
-		},
-		Required: []string{"url"},
-		Return:   semantic.NewObjectPolyType(map[string]semantic.PolyType{"statusCode": semantic.Int, "headers": semantic.Object, "body": semantic.Bytes}, semantic.LabelSet{"statusCode", "headers", "body"}, nil),
-	}),
->>>>>>> 5dfc7e10
 	func(ctx context.Context, args values.Object) (values.Value, error) {
 		// Get and validate URL
 		uV, ok := args.Get("url")
@@ -144,10 +128,6 @@
 }
 
 func init() {
-<<<<<<< HEAD
 	runtime.RegisterPackageValue("experimental/http", "get", get)
 
-=======
-	flux.RegisterPackageValue("experimental/http", "get", get)
->>>>>>> 5dfc7e10
 }